--- conflicted
+++ resolved
@@ -322,7 +322,6 @@
 	widget_axis_source_handler_t axis_source_handler;
 	widget_axis_stop_handler_t axis_stop_handler;
 	widget_axis_discrete_handler_t axis_discrete_handler;
-<<<<<<< HEAD
 	widget_tablet_tool_motion_handler_t tablet_tool_motion_handler;
 	widget_tablet_tool_up_handler_t tablet_tool_up_handler;
 	widget_tablet_tool_down_handler_t tablet_tool_down_handler;
@@ -336,9 +335,6 @@
 	widget_tablet_tool_proximity_out_handler_t tablet_tool_prox_out_handler;
 	widget_tablet_tool_button_handler_t tablet_tool_button_handler;
 	widget_tablet_tool_frame_handler_t tablet_tool_frame_handler;
-=======
-	widget_axis_v120_handler_t axis_v120_handler;
->>>>>>> a12c4608
 	void *user_data;
 	int opaque;
 	int tooltip_count;
@@ -1998,14 +1994,12 @@
 			widget_axis_handler_t axis_handler,
 			widget_axis_source_handler_t axis_source_handler,
 			widget_axis_stop_handler_t axis_stop_handler,
-			widget_axis_discrete_handler_t axis_discrete_handler,
-			widget_axis_v120_handler_t axis_v120_handler)
+			widget_axis_discrete_handler_t axis_discrete_handler)
 {
 	widget->axis_handler = axis_handler;
 	widget->axis_source_handler = axis_source_handler;
 	widget->axis_stop_handler = axis_stop_handler;
 	widget->axis_discrete_handler = axis_discrete_handler;
-	widget->axis_v120_handler = axis_v120_handler;
 }
 
 void
@@ -3057,21 +3051,6 @@
 						 widget->user_data);
 }
 
-static void
-pointer_handle_axis_v120(void *data, struct wl_pointer *pointer,
-			 uint32_t axis, int32_t value)
-{
-	struct input *input = data;
-	struct widget *widget;
-
-	widget = input->focus_widget;
-	if (input->grab)
-		widget = input->grab;
-	if (widget && widget->axis_v120_handler)
-		(*widget->axis_v120_handler)(widget, input,
-					     axis, value, widget->user_data);
-}
-
 static const struct wl_pointer_listener pointer_listener = {
 	pointer_handle_enter,
 	pointer_handle_leave,
@@ -3082,7 +3061,6 @@
 	pointer_handle_axis_source,
 	pointer_handle_axis_stop,
 	pointer_handle_axis_discrete,
-	pointer_handle_axis_v120,
 };
 
 static void
