/*
 * Copyright © 2008 Kristian Høgsberg
 * Copyright © 2009 Chris Wilson
 *
 * Permission is hereby granted, free of charge, to any person obtaining a
 * copy of this software and associated documentation files (the "Software"),
 * to deal in the Software without restriction, including without limitation
 * the rights to use, copy, modify, merge, publish, distribute, sublicense,
 * and/or sell copies of the Software, and to permit persons to whom the
 * Software is furnished to do so, subject to the following conditions:
 *
 * The above copyright notice and this permission notice (including the next
 * paragraph) shall be included in all copies or substantial portions of the
 * Software.
 *
 * THE SOFTWARE IS PROVIDED "AS IS", WITHOUT WARRANTY OF ANY KIND, EXPRESS OR
 * IMPLIED, INCLUDING BUT NOT LIMITED TO THE WARRANTIES OF MERCHANTABILITY,
 * FITNESS FOR A PARTICULAR PURPOSE AND NONINFRINGEMENT.  IN NO EVENT SHALL
 * THE AUTHORS OR COPYRIGHT HOLDERS BE LIABLE FOR ANY CLAIM, DAMAGES OR OTHER
 * LIABILITY, WHETHER IN AN ACTION OF CONTRACT, TORT OR OTHERWISE, ARISING
 * FROM, OUT OF OR IN CONNECTION WITH THE SOFTWARE OR THE USE OR OTHER
 * DEALINGS IN THE SOFTWARE.
 */

#include "config.h"

#include <stdint.h>
#include <stdio.h>
#include <stdlib.h>
#include <stdbool.h>
#include <string.h>
#include <fcntl.h>
#include <libgen.h>
#include <unistd.h>
#include <math.h>
#include <time.h>
#include <cairo.h>
#include <assert.h>
#include <errno.h>
#include <linux/input.h>

#include <wayland-client.h>

#include "window.h"
#include "shared/cairo-util.h"
#include "shared/helpers.h"
#include "shared/image-loader.h"

bool verbose;

#define verbose_print(...) do { \
	if (verbose) \
		fprintf(stderr, __VA_ARGS__); \
} while (0)

struct image {
	struct window *window;

	/* Decorations, buttons, etc. */
	struct widget *frame_widget;

	/* Where we draw the image content. */
	struct widget *image_widget;

	struct display *display;
	char *filename;
	cairo_surface_t *image;
	int fullscreen;
	int *image_counter;
	int32_t width, height;

	struct {
		double x;
		double y;
	} pointer;
	bool button_pressed;

	bool initialized;
	cairo_matrix_t matrix;

	struct {
		double vert, horiz;
		double vert_v120, horiz_v120;
	} axis;
};

struct cli_render_intent_option {
	int render_intent;
	const char *cli_option;
};

static const struct cli_render_intent_option
cli_ri_table[] = {
	{
		.render_intent = -1,
		.cli_option = "off",
	},
	{
		.render_intent = RENDER_INTENT_PERCEPTUAL,
		.cli_option = "per",
	},
	{
		.render_intent = RENDER_INTENT_RELATIVE,
		.cli_option = "rel",
	},
	{
		.render_intent = RENDER_INTENT_RELATIVE_BPC,
		.cli_option = "rel-bpc",
	},
	{
		.render_intent = RENDER_INTENT_SATURATION,
		.cli_option = "sat",
	},
	{
		.render_intent = RENDER_INTENT_ABSOLUTE,
		.cli_option = "abs",
	},
};

static double
get_scale(struct image *image)
{
	assert(image->matrix.xy == 0.0 &&
	       image->matrix.yx == 0.0 &&
	       image->matrix.xx == image->matrix.yy);
	return image->matrix.xx;
}

static void
clamp_view(struct image *image)
{
	struct rectangle allocation;
	double scale = get_scale(image);
	double sw, sh;

	sw = image->width * scale;
	sh = image->height * scale;
	widget_get_allocation(image->frame_widget, &allocation);

	if (sw < allocation.width) {
		image->matrix.x0 =
			(allocation.width - image->width * scale) / 2;
	} else {
		if (image->matrix.x0 > 0.0)
			image->matrix.x0 = 0.0;
		if (sw + image->matrix.x0 < allocation.width)
			image->matrix.x0 = allocation.width - sw;
	}

	if (sh < allocation.height) {
		image->matrix.y0 =
			(allocation.height - image->height * scale) / 2;
	} else {
		if (image->matrix.y0 > 0.0)
			image->matrix.y0 = 0.0;
		if (sh + image->matrix.y0 < allocation.height)
			image->matrix.y0 = allocation.height - sh;
	}
}

static void
frame_redraw_handler(struct widget *widget, void *data)
{
	struct rectangle allocation;
	cairo_t *cr;

	widget_get_allocation(widget, &allocation);

	cr = widget_cairo_create(widget);
	cairo_rectangle(cr, allocation.x, allocation.y,
			allocation.width, allocation.height);
	cairo_set_source_rgba(cr, 0, 0, 0, 1);
	cairo_set_operator(cr, CAIRO_OPERATOR_SOURCE);
	cairo_fill(cr);
	cairo_destroy(cr);
}

static void
frame_resize_handler(struct widget *widget,
		     int32_t width, int32_t height, void *data)
{
	struct image *image = data;

	clamp_view(image);
}

static void
image_redraw_handler(struct widget *widget, void *data)
{
	struct image *image = data;
	struct rectangle allocation;
	cairo_t *cr;
	double width, height, doc_aspect, window_aspect, scale;

	widget_get_allocation(widget, &allocation);

	cr = widget_cairo_create(widget);
	cairo_rectangle(cr, allocation.x, allocation.y,
			allocation.width, allocation.height);
	cairo_set_operator(cr, CAIRO_OPERATOR_CLEAR);
	cairo_paint(cr);

	if (!image->initialized) {
		image->initialized = true;
		width = cairo_image_surface_get_width(image->image);
		height = cairo_image_surface_get_height(image->image);

		doc_aspect = width / height;
		window_aspect = (double) allocation.width / allocation.height;
		if (doc_aspect < window_aspect)
			scale = allocation.height / height;
		else
			scale = allocation.width / width;

		image->width = width;
		image->height = height;
		cairo_matrix_init_scale(&image->matrix, scale, scale);

		clamp_view(image);
	}

	cairo_set_matrix(cr, &image->matrix);
	cairo_set_source_surface(cr, image->image, 0, 0);
	cairo_set_operator(cr, CAIRO_OPERATOR_OVER);
	cairo_paint(cr);
	cairo_destroy(cr);
}

static void
image_resize_handler(struct widget *widget,
		     int32_t width, int32_t height, void *data)
{
	struct image *image = data;
	struct rectangle allocation;

	widget_get_allocation(image->frame_widget, &allocation);

	widget_set_allocation(widget,
			      allocation.x, allocation.y,
			      allocation.width, allocation.height);
}

static int
image_enter_handler(struct widget *widget,
		    struct input *input,
		    float x, float y, void *data)
{
	struct image *image = data;
	struct rectangle allocation;

	widget_get_allocation(widget, &allocation);
	x -= allocation.x;
	y -= allocation.y;

	image->pointer.x = x;
	image->pointer.y = y;

	return 1;
}

static void
move_viewport(struct image *image, double dx, double dy)
{
	double scale = get_scale(image);

	if (!image->initialized)
		return;

	cairo_matrix_translate(&image->matrix, -dx/scale, -dy/scale);
	clamp_view(image);

	window_schedule_redraw(image->window);
}

static int
image_motion_handler(struct widget *widget,
		     struct input *input, uint32_t time,
		     float x, float y, void *data)
{
	struct image *image = data;
	struct rectangle allocation;

	widget_get_allocation(widget, &allocation);
	x -= allocation.x;
	y -= allocation.y;

	if (image->button_pressed)
		move_viewport(image, image->pointer.x - x,
			      image->pointer.y - y);

	image->pointer.x = x;
	image->pointer.y = y;

	return image->button_pressed ? CURSOR_DRAGGING : CURSOR_LEFT_PTR;
}

static void
image_button_handler(struct widget *widget,
		     struct input *input, uint32_t time,
		     uint32_t button,
		     enum wl_pointer_button_state state,
		     void *data)
{
	struct image *image = data;

	if (button == BTN_LEFT) {
		image->button_pressed =
			state == WL_POINTER_BUTTON_STATE_PRESSED;

		if (state == WL_POINTER_BUTTON_STATE_PRESSED)
			input_set_pointer_image(input, CURSOR_DRAGGING);
		else
			input_set_pointer_image(input, CURSOR_LEFT_PTR);
	}
}

static void
zoom(struct image *image, double scale)
{
	double x = image->pointer.x;
	double y = image->pointer.y;
	cairo_matrix_t scale_matrix;

	if (!image->initialized)
		return;

	if (get_scale(image) * scale > 20.0 ||
	    get_scale(image) * scale < 0.02)
		return;

	cairo_matrix_init_identity(&scale_matrix);
	cairo_matrix_translate(&scale_matrix, x, y);
	cairo_matrix_scale(&scale_matrix, scale, scale);
	cairo_matrix_translate(&scale_matrix, -x, -y);

	cairo_matrix_multiply(&image->matrix, &image->matrix, &scale_matrix);
	clamp_view(image);
}

static void
image_axis_handler(struct widget *widget, struct input *input, uint32_t time,
		   uint32_t axis, wl_fixed_t value, void *data)
{
	struct image *image = data;

	if (axis == WL_POINTER_AXIS_VERTICAL_SCROLL &&
	    input_get_modifiers(input) == MOD_CONTROL_MASK) {
		/* set zoom level to 2% per 10 axis units */
		zoom(image, (1.0 - wl_fixed_to_double(value) / 500.0));

		window_schedule_redraw(image->window);
	} else if (input_get_modifiers(input) == 0) {
		if (axis == WL_POINTER_AXIS_VERTICAL_SCROLL)
			move_viewport(image, 0, wl_fixed_to_double(value));
		else if (axis == WL_POINTER_AXIS_HORIZONTAL_SCROLL)
			move_viewport(image, wl_fixed_to_double(value), 0);
	}
}

static void
keyboard_focus_handler(struct window *window,
		       struct input *device, void *data)
{
	struct image *image = data;

	window_schedule_redraw(image->window);
}

static void
key_handler(struct window *window, struct input *input, uint32_t time,
	    uint32_t key, uint32_t sym, enum wl_keyboard_key_state state,
	    void *data)
{
	struct image *image = data;

	if (state == WL_KEYBOARD_KEY_STATE_RELEASED)
		return;

	switch (sym) {
	case XKB_KEY_minus:
		zoom(image, 0.8);
		window_schedule_redraw(image->window);
		break;
	case XKB_KEY_equal:
	case XKB_KEY_plus:
		zoom(image, 1.2);
		window_schedule_redraw(image->window);
		break;
	case XKB_KEY_1:
		image->matrix.xx = 1.0;
		image->matrix.xy = 0.0;
		image->matrix.yx = 0.0;
		image->matrix.yy = 1.0;
		clamp_view(image);
		window_schedule_redraw(image->window);
		break;
	}
}

static void
<<<<<<< HEAD
=======
axis_handler(struct widget *widget, struct input *input, uint32_t time,
	     uint32_t axis, wl_fixed_t value, void *data)
{
	struct image *image = data;

	if (axis == WL_POINTER_AXIS_VERTICAL_SCROLL)
		image->axis.vert = wl_fixed_to_double(value);
	if (axis == WL_POINTER_AXIS_HORIZONTAL_SCROLL)
		image->axis.horiz = wl_fixed_to_double(value);

}

static void
axis_source_handler(struct widget *widget, struct input *input,
		    uint32_t source, void *data)
{
	/* ignore */
}

static void
axis_discrete_handler(struct widget *widget, struct input *input,
		      uint32_t axis, int32_t discrete, void *data)
{
	struct image *image = data;

	if (axis == WL_POINTER_AXIS_VERTICAL_SCROLL)
		image->axis.vert_v120 = discrete * 120;
	if (axis == WL_POINTER_AXIS_HORIZONTAL_SCROLL)
		image->axis.horiz_v120 = discrete * 120;
}

static void
axis_stop_handler(struct widget *widget, struct input *input,
		  uint32_t time, uint32_t axis,
		  void *data)
{
	/* ignore */
}

static void
axis_v120_handler(struct widget *widget, struct input *input,
		  uint32_t axis, int32_t v120, void *data)
{
	struct image *image = data;

	if (axis == WL_POINTER_AXIS_VERTICAL_SCROLL)
		image->axis.vert_v120 = v120;
	if (axis == WL_POINTER_AXIS_HORIZONTAL_SCROLL)
		image->axis.horiz_v120 = v120;
}

static void
pointer_frame_handler(struct widget *widget, struct input *input, void *data)
{
	struct image *image = data;
	double vert = image->axis.vert;
	double horiz = image->axis.horiz;

	/* wl_pointer version < 8: 1 discrete value per wheel click
	 * which was traditionally 10 axis units.
	 * wl_pointer version 8+: one wheel click is a value of 120,
	 * so let's normalize this into the same space.
	 */
	if (image->axis.vert_v120) {
		if (input_get_seat_version(input) <
		    WL_POINTER_AXIS_VALUE120_SINCE_VERSION)
			vert = image->axis.vert_v120 * 10;
		else
			vert = image->axis.vert_v120 / 12.0;
	}

	if (image->axis.horiz_v120) {
		if (input_get_seat_version(input) <
		    WL_POINTER_AXIS_VALUE120_SINCE_VERSION)
			horiz = image->axis.horiz_v120 * 10;
		else
			horiz = image->axis.horiz_v120 / 12.0;
	}

	if (vert != 0.0 &&
	    input_get_modifiers(input) == MOD_CONTROL_MASK) {
		/* set zoom level to 10% per 10 axis units */
		zoom(image, (1.0 - vert / 100.0));
		window_schedule_redraw(image->window);
	} else if (input_get_modifiers(input) == 0) {
		if (vert != 0.0)
			move_viewport(image, 0, vert);
		else if (horiz != 0.0)
			move_viewport(image, horiz, 0);
	}

	image->axis.vert = 0.0;
	image->axis.horiz = 0.0;
	image->axis.vert_v120 = 0;
	image->axis.horiz_v120 = 0;
}

static void
>>>>>>> a12c4608
fullscreen_handler(struct window *window, void *data)
{
	struct image *image = data;

	image->fullscreen ^= 1;
	window_set_fullscreen(window, image->fullscreen);
}

static void
close_handler(void *data)
{
	struct image *image = data;

	*image->image_counter -= 1;

	if (*image->image_counter == 0)
		display_exit(image->display);

	cairo_surface_destroy(image->image);

	free(image->filename);

	widget_destroy(image->image_widget);
	widget_destroy(image->frame_widget);
	window_destroy(image->window);

	free(image);
}

static void
set_empty_input_region(struct widget *widget, struct display *display)
{
	struct wl_compositor *compositor;
	struct wl_surface *surface;
	struct wl_region *region;

	compositor = display_get_compositor(display);
	surface = widget_get_wl_surface(widget);
	region = wl_compositor_create_region(compositor);
	wl_surface_set_input_region(surface, region);
	wl_region_destroy(region);
}

static struct image *
image_create(struct display *display, const char *filename,
	     int *image_counter, int render_intent)
{
	struct image *image;
	struct weston_image *wimage;
	char *b, *copy, title[512];
	char *err_msg;
	bool ret;

	image = zalloc(sizeof *image);
	if (image == NULL)
		return image;

	copy = strdup(filename);
	b = basename(copy);
	snprintf(title, sizeof title, "Wayland Image - %s", b);
	free(copy);

	image->filename = strdup(filename);
	image->image = load_cairo_surface(filename);

	if (!image->image) {
		free(image->filename);
		free(image);
		return NULL;
	}

	image->window = window_create(display);
	window_set_title(image->window, title);
	window_set_appid(image->window, "org.freedesktop.weston.wayland-image");
	image->display = display;
	image->image_counter = image_counter;
	*image_counter += 1;
	image->initialized = false;

	window_set_user_data(image->window, image);
	window_set_keyboard_focus_handler(image->window,
					  keyboard_focus_handler);
	window_set_fullscreen_handler(image->window, fullscreen_handler);
	window_set_close_handler(image->window, close_handler);
<<<<<<< HEAD
=======

	widget_set_enter_handler(image->widget, enter_handler);
	widget_set_motion_handler(image->widget, motion_handler);
	widget_set_button_handler(image->widget, button_handler);
	widget_set_axis_handlers(image->widget,
				 axis_handler,
				 axis_source_handler,
				 axis_stop_handler,
				 axis_discrete_handler,
				 axis_v120_handler);
	widget_set_pointer_frame_handler(image->widget,
					 pointer_frame_handler);
>>>>>>> a12c4608
	window_set_key_handler(image->window, key_handler);

	image->frame_widget = window_frame_create(image->window, image);
	widget_set_redraw_handler(image->frame_widget, frame_redraw_handler);
	widget_set_resize_handler(image->frame_widget, frame_resize_handler);

	image->image_widget = window_add_subsurface(image->window, image,
						    SUBSURFACE_SYNCHRONIZED);
	/* We set the input region of the subsurface where the image is draw as
	 * NULL, as the input region of the parent surface is automatically set
	 * by the toytoolkit. But as the window that finds the widget in a
	 * certain (x, y) position looks for surfaces that are on top first, it
	 * will call the image_widget handlers for input related stuff. */
	set_empty_input_region(image->image_widget, display);
	widget_set_redraw_handler(image->image_widget, image_redraw_handler);
	widget_set_resize_handler(image->image_widget, image_resize_handler);
	widget_set_enter_handler(image->image_widget, image_enter_handler);
	widget_set_motion_handler(image->image_widget, image_motion_handler);
	widget_set_button_handler(image->image_widget, image_button_handler);
	widget_set_axis_handler(image->image_widget, image_axis_handler);

	wimage = load_cairo_surface_get_user_data(image->image);
	assert(wimage);
	if (wimage->icc_profile_data && render_intent != -1) {
		verbose_print("Image contains ICC file embedded, let's try to use the Wayland\n" \
			      "color-management protocol to set the surface image description\n" \
			      "using this ICC file.\n");
		ret = widget_set_image_description_icc(image->image_widget,
						       wimage->icc_profile_data->fd,
						       wimage->icc_profile_data->length,
						       wimage->icc_profile_data->offset,
						       render_intent, &err_msg);
		if (ret) {
			verbose_print("Successfully set surface image description " \
				      "using ICC file.\n");
		} else {
			fprintf(stderr, "Failed to set surface image description:\n%s\n",
					err_msg);
			free(err_msg);
		}
	}
	/* TODO: investigate if/how to get colorimetry info from the
	 * PNG/JPEG/etc image. Then use that to create a parametric image
	 * description and set it as the widget image description. Also, if
	 * clients do not enforce us to avoid setting an image description (i.e.
	 * render_intent != -1) but no colorimetry data is present, we can
	 * create a sRGB image description (through parameters) and set it as
	 * the image description to use. For now Weston do not support creating
	 * image description from parameters, that's why we've added only the
	 * code above that depends on ICC profiles. */

	widget_schedule_resize(image->frame_widget, 500, 400);

	return image;
}

static void
print_usage(const char *program_name)
{
	const struct render_intent_info *intent_info;
	const char *desc;
	unsigned int i;

	fprintf(stderr, "Usage:\n  %s [OPTIONS] [FILENAME0] [FILENAME1] ...\n\n" \
			"Options:\n", program_name);

	fprintf(stderr, "-v or --verbose to print verbose log information.\n\n");

	fprintf(stderr, "-h or --help to open this HELP dialogue.\n\n");

	fprintf(stderr, "-r or --rendering-intent to choose the color-management rendering intent.\n\n    " \
			"The rendering intent is used when an image file has colorimetry data embedded,\n    " \
			"and the compositor should present this image taking this into account. We use\n    " \
			"the Wayland color-management protocol extension to set the image description\n    " \
			"and a rendering intent, which is up to the client to decide. This is optional,\n    " \
			"and if nothing set we'll use 'perceptual'. Supported values:\n\n");

	for (i = 0; i < ARRAY_LENGTH(cli_ri_table); i++) {
		/* "off" option does not have a corresponding render_intent_info
		 * object from which we would be able to get the description. */
		intent_info = render_intent_info_from(cli_ri_table[i].render_intent);
		if (intent_info)
			desc = intent_info->desc;
		else
			desc = "No render intent (do not set image description)";

		fprintf(stderr, "        %s: %s.\n", cli_ri_table[i].cli_option, desc);
	}
}

static int
get_render_intent(int *render_intent, const char *opt_rendering_intent)
{
	unsigned int i;

	/* The default, if client does not set anything. */
	if (!opt_rendering_intent) {
		*render_intent = RENDER_INTENT_PERCEPTUAL;
		return 0;
	}

	for (i = 0; i < ARRAY_LENGTH(cli_ri_table); i++) {
		if (strcmp(opt_rendering_intent, cli_ri_table[i].cli_option) == 0) {
			*render_intent = cli_ri_table[i].render_intent;
			return 0;
		}
	}

	fprintf(stderr, "Error: unknown rendering intent: %s.\n\n",
			opt_rendering_intent);
	return -1;
}

int
main(int argc, char *argv[])
{
	struct display *d;
	int i;
	int image_counter = 0;
	int render_intent;
	bool opt_help = false;
	char *opt_rendering_intent = NULL;
	struct weston_option cli_options[] = {
		{ WESTON_OPTION_BOOLEAN, "help", 'h', &opt_help },
		{ WESTON_OPTION_BOOLEAN, "verbose", 'v', &verbose },
		{ WESTON_OPTION_STRING, "rendering-intent", 'r', &opt_rendering_intent },
	};

	parse_options(cli_options, ARRAY_LENGTH(cli_options), &argc, argv);

	if (argc <= 1 || opt_help ||
	    get_render_intent(&render_intent, opt_rendering_intent) < 0) {
		free(opt_rendering_intent);
		print_usage(argv[0]);
		return 1;
	}

	free(opt_rendering_intent);

	d = display_create(&argc, argv);
	if (d == NULL) {
		fprintf(stderr, "failed to create display: %s\n",
			strerror(errno));
		return -1;
	}

	for (i = 1; i < argc; i++)
		image_create(d, argv[i], &image_counter, render_intent);

	if (image_counter > 0)
		display_run(d);

	display_destroy(d);

	return 0;
}<|MERGE_RESOLUTION|>--- conflicted
+++ resolved
@@ -398,107 +398,6 @@
 }
 
 static void
-<<<<<<< HEAD
-=======
-axis_handler(struct widget *widget, struct input *input, uint32_t time,
-	     uint32_t axis, wl_fixed_t value, void *data)
-{
-	struct image *image = data;
-
-	if (axis == WL_POINTER_AXIS_VERTICAL_SCROLL)
-		image->axis.vert = wl_fixed_to_double(value);
-	if (axis == WL_POINTER_AXIS_HORIZONTAL_SCROLL)
-		image->axis.horiz = wl_fixed_to_double(value);
-
-}
-
-static void
-axis_source_handler(struct widget *widget, struct input *input,
-		    uint32_t source, void *data)
-{
-	/* ignore */
-}
-
-static void
-axis_discrete_handler(struct widget *widget, struct input *input,
-		      uint32_t axis, int32_t discrete, void *data)
-{
-	struct image *image = data;
-
-	if (axis == WL_POINTER_AXIS_VERTICAL_SCROLL)
-		image->axis.vert_v120 = discrete * 120;
-	if (axis == WL_POINTER_AXIS_HORIZONTAL_SCROLL)
-		image->axis.horiz_v120 = discrete * 120;
-}
-
-static void
-axis_stop_handler(struct widget *widget, struct input *input,
-		  uint32_t time, uint32_t axis,
-		  void *data)
-{
-	/* ignore */
-}
-
-static void
-axis_v120_handler(struct widget *widget, struct input *input,
-		  uint32_t axis, int32_t v120, void *data)
-{
-	struct image *image = data;
-
-	if (axis == WL_POINTER_AXIS_VERTICAL_SCROLL)
-		image->axis.vert_v120 = v120;
-	if (axis == WL_POINTER_AXIS_HORIZONTAL_SCROLL)
-		image->axis.horiz_v120 = v120;
-}
-
-static void
-pointer_frame_handler(struct widget *widget, struct input *input, void *data)
-{
-	struct image *image = data;
-	double vert = image->axis.vert;
-	double horiz = image->axis.horiz;
-
-	/* wl_pointer version < 8: 1 discrete value per wheel click
-	 * which was traditionally 10 axis units.
-	 * wl_pointer version 8+: one wheel click is a value of 120,
-	 * so let's normalize this into the same space.
-	 */
-	if (image->axis.vert_v120) {
-		if (input_get_seat_version(input) <
-		    WL_POINTER_AXIS_VALUE120_SINCE_VERSION)
-			vert = image->axis.vert_v120 * 10;
-		else
-			vert = image->axis.vert_v120 / 12.0;
-	}
-
-	if (image->axis.horiz_v120) {
-		if (input_get_seat_version(input) <
-		    WL_POINTER_AXIS_VALUE120_SINCE_VERSION)
-			horiz = image->axis.horiz_v120 * 10;
-		else
-			horiz = image->axis.horiz_v120 / 12.0;
-	}
-
-	if (vert != 0.0 &&
-	    input_get_modifiers(input) == MOD_CONTROL_MASK) {
-		/* set zoom level to 10% per 10 axis units */
-		zoom(image, (1.0 - vert / 100.0));
-		window_schedule_redraw(image->window);
-	} else if (input_get_modifiers(input) == 0) {
-		if (vert != 0.0)
-			move_viewport(image, 0, vert);
-		else if (horiz != 0.0)
-			move_viewport(image, horiz, 0);
-	}
-
-	image->axis.vert = 0.0;
-	image->axis.horiz = 0.0;
-	image->axis.vert_v120 = 0;
-	image->axis.horiz_v120 = 0;
-}
-
-static void
->>>>>>> a12c4608
 fullscreen_handler(struct window *window, void *data)
 {
 	struct image *image = data;
@@ -583,21 +482,6 @@
 					  keyboard_focus_handler);
 	window_set_fullscreen_handler(image->window, fullscreen_handler);
 	window_set_close_handler(image->window, close_handler);
-<<<<<<< HEAD
-=======
-
-	widget_set_enter_handler(image->widget, enter_handler);
-	widget_set_motion_handler(image->widget, motion_handler);
-	widget_set_button_handler(image->widget, button_handler);
-	widget_set_axis_handlers(image->widget,
-				 axis_handler,
-				 axis_source_handler,
-				 axis_stop_handler,
-				 axis_discrete_handler,
-				 axis_v120_handler);
-	widget_set_pointer_frame_handler(image->widget,
-					 pointer_frame_handler);
->>>>>>> a12c4608
 	window_set_key_handler(image->window, key_handler);
 
 	image->frame_widget = window_frame_create(image->window, image);
